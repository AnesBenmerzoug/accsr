from contextlib import contextmanager
from dataclasses import dataclass, field
from typing import ContextManager

<<<<<<< HEAD
try:
    from sqlalchemy import create_engine
    from sqlalchemy.engine import Engine
    from sqlalchemy.orm import sessionmaker, Session
except ImportError:
    raise ImportError(
        "Trying to import sql_access module but SQLAlchemy is not installed. "
        "Install with pip install data_access[sql]"
    )
=======
from sqlalchemy import create_engine
from sqlalchemy.engine import Engine
from sqlalchemy.orm import Session, sessionmaker
>>>>>>> f83d7f11


@dataclass
class DatabaseConfig:
    host: str
    name: str
    user: str
    port: str
    pw: str = field(repr=False)
    log_statements: bool = False


def get_engine(db_config: DatabaseConfig) -> Engine:
    return create_engine(
        f"postgresql://{db_config.user}:{db_config.pw}@{db_config.host}:{db_config.port}/{db_config.name}",
        echo=db_config.log_statements,
    )


def get_session(db_config: DatabaseConfig) -> Session:
    engine = get_engine(db_config)
    return sessionmaker(bind=engine)()


# inspired by
# https://docs.sqlalchemy.org/en/13/orm/session_basics.html#when-do-i-construct-a-session-when-do-i-commit-it-and-when-do-i-close-it
@contextmanager
def session_scope(db_config: DatabaseConfig) -> ContextManager[Session]:
    """Provide a transactional scope around a series of operations"""
    session = get_session(db_config)
    try:
        yield session
        session.commit()
    except Exception as e:
        session.rollback()
        raise e
    finally:
        session.close()


@contextmanager
def engine_scope(session) -> ContextManager[Engine]:
    """Provide a transactional scope around a database engine"""
    engine = session.get_bind()
    yield engine
    engine.dispose()<|MERGE_RESOLUTION|>--- conflicted
+++ resolved
@@ -2,7 +2,6 @@
 from dataclasses import dataclass, field
 from typing import ContextManager
 
-<<<<<<< HEAD
 try:
     from sqlalchemy import create_engine
     from sqlalchemy.engine import Engine
@@ -12,11 +11,6 @@
         "Trying to import sql_access module but SQLAlchemy is not installed. "
         "Install with pip install data_access[sql]"
     )
-=======
-from sqlalchemy import create_engine
-from sqlalchemy.engine import Engine
-from sqlalchemy.orm import Session, sessionmaker
->>>>>>> f83d7f11
 
 
 @dataclass
